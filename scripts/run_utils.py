"""run script utils"""
from typing import Optional
import os
import itertools
import ray
import pandas as pd
import torch
import scripts.run_utils as utils
from main import results_fpath

NUM_DEC_GPUS_BY_MODEL_SIZE = {
    750: 1,   # 1x 11GB GPU
    1500: 1,  # 1x 11GB GPU
    2500: 2,  # 2x 11GB GPU
    3500: 2,  # 2x 11GB GPU
    6500: 4,  # 3x 11GB GPU
<<<<<<< HEAD
    7500: 4,  # 3x 11GB GPU
=======
    7500: 4,  # 4x 11GB GPU
>>>>>>> e5532e8b
    11500: 8,  # 8x 11GB GPUs
    13000: 8,  # 8x 11GB GPUs
    20000: 4,  # 4x 24GB GPUs
}
NUM_GPUS_BY_MODEL_SIZE = NUM_DEC_GPUS_BY_MODEL_SIZE
NUM_ENCDEC_GPUS_BY_MODEL_SIZE = {
    750: 1,   # 1x 11GB GPU
    1500: 1,  # 1x 11GB GPU
    2500: 1,  # 1x 11GB GPU
    3500: 2,  # 2x 11GB GPU
    6500: 2,  # 3x 11GB GPU
    7500: 2,  # 3x 11GB GPU
    11500: 4,  # 4x 11GB GPUs
    13000: 3,  # 3x 24GB GPUs
    20000: 4,  # 4x 24GB GPUs
}


def ray_init(num_gpus_per_run: Optional[int] = None, cluster: str = 'local'):
    """Initialize or join ray cluster"""
    if cluster == 'local':
        # Start a new cluster in order to ensure we're using the right environment. This will prevent us from connecting to a running
        # ray cluster that was started in another environment.
        NUM_GPUS = torch.cuda.device_count()
        MAX_PARALLEL_RUNS = NUM_GPUS // (num_gpus_per_run or 1)
        print(f'num_gpus_per_run={num_gpus_per_run}')
        ray.init(address='local', num_cpus=MAX_PARALLEL_RUNS + 2)
    else:
        # run "ray start --head --dashboard-host 0.0.0.0" from the repo root directory from within the venv lme.
        # If you to attach another machine to the cluster, then run "ray start --address=<head-node-ip>:6379" there.
        # To view dashboard, forward local port to remote dashboard either using vscode or via ssh: ssh -L 8265:<head-node-ip>:8265 <head-node-ip>
        # ray.init(address='auto')
        ray.init(address='auto')


def get_models(*,
               arch_type: Optional[str] = None,
               training_type: Optional[str] = None,
               datadir='data',
               max_size: Optional[int] = None,
               min_size: Optional[int] = None):
    """Get models from LM_List.parquet. Prune the list by type and size. Sort by size descending."""
    df = pd.read_parquet(f'{datadir}/LM_List.df.parquet')
    if arch_type is not None:
        df = df[df.training_type.str.contains(arch_type)]
    if training_type is not None:
        df = df[df.training_type.str.contains(training_type)]
    if max_size is not None:
        df = df[df['size'] < max_size]
    if min_size is not None:
        df = df[df['size'] >= min_size]
    return df.sort_values(by='size', ascending=False).to_dict('records')


def num_gpus_by_model(model_desc: dict):
    """Get number of GPUs required for a model"""
    if 'Decoder Only' in model_desc['training_type']:
        return NUM_DEC_GPUS_BY_MODEL_SIZE[model_desc['size']]
    else:
        return NUM_ENCDEC_GPUS_BY_MODEL_SIZE[model_desc['size']]


def run_parallel(*,
                 results_dir,
                 overwrite_results,
                 cluster,
                 num_fewshots,
                 task_models,
                 pretrained,
                 encoding_schemes,
                 word_agg_schemes,
                 segment_agg_schemes,
                 example_agg_schemes,
                 norms,
                 sim_funcs,
                 encoding_layers,
                 output_enclayer_and_aggschemes,
                 NUM_GPUS_PER_RUN,
                 parallelize,
                 device=0
                 ):

    utils.ray_init(cluster=cluster)

    if 0 in num_fewshots:
        ALLOWED_ZEROSHOT_ENCODING_SCHEMES = {'concat_all_examples',
                                             'segment_each_example', 'sentence_level_segmentation'}
        ALLOWED_ZEROSHOT_EXAMPLE_AGG_SCHEMES = {None}
        assert ALLOWED_ZEROSHOT_EXAMPLE_AGG_SCHEMES & set(example_agg_schemes)
        assert ALLOWED_ZEROSHOT_ENCODING_SCHEMES & set(encoding_schemes)

    @ray.remote(max_calls=1, num_gpus=NUM_GPUS_PER_RUN)
    # @ray.remote(max_calls=1, num_cpus=4)
    def run_eval(args):
        os.environ['TF_ENABLE_ONEDNN_OPTS'] = '0'
        # os.environ['PYTORCH_NO_CUDA_MEMORY_CACHING'] = '1'
        from main import main
        return main(*args)

    os.makedirs(results_dir, exist_ok=True)
    futures = []
    for num_fewshot, (task, model), submodel, encoding_scheme, word_agg_scheme, segment_agg_scheme, example_agg_scheme, norm, sim_func, encoding_layer, (out_encoding_layer, out_word_agg_scheme) in itertools.product(
            num_fewshots, task_models, pretrained, encoding_schemes, word_agg_schemes, segment_agg_schemes, example_agg_schemes, norms, sim_funcs, encoding_layers, output_enclayer_and_aggschemes):

        if num_fewshot == 0:
            if ((encoding_scheme not in ALLOWED_ZEROSHOT_ENCODING_SCHEMES)
                    or (example_agg_scheme not in ALLOWED_ZEROSHOT_EXAMPLE_AGG_SCHEMES)):
                continue

        if submodel is None:
            num_gpus = NUM_GPUS_PER_RUN
        else:
            num_gpus = utils.num_gpus_by_model(submodel)

        _args = [
            "--device", device,
            "--output_dir", results_dir,
            # "--limit", "5",
            "--tasks", task,
            "--model", model,
            "--no_cache",
            '--num_fewshot', f'{num_fewshot}',
            '--task_args', f'encoding_scheme={encoding_scheme}'
        ]
        model_args = (f'WORD_AGG_SCHEME={word_agg_scheme},EXAMPLE_AGG_SCHEME={example_agg_scheme}'
                      + f',SEGMENT_AGG_SCHEME={segment_agg_scheme},NORM={norm},SIMILARITY_FUNC={sim_func},ENCODING_LAYER={encoding_layer}')
        if submodel is not None:
            model_args = model_args + f',pretrained={submodel["model_name"]}'
        if out_word_agg_scheme is not None:
            model_args = model_args + f',OUT_WORD_AGG_SCHEME={out_word_agg_scheme}'
        if out_encoding_layer is not None:
            model_args = model_args + f',OUT_ENCODING_LAYER={out_encoding_layer}'
        if parallelize and num_gpus > 1:
            model_args = model_args + ',PARALLELIZE=True'
        _args.extend(['--model_args', model_args])

        results_path = results_fpath(*_args)
        if (results_path is not None) and (not overwrite_results) and os.path.exists(results_path):
            print(f'Skipping config:\n{_args}')
        else:
            # Call the ray remote function, passing it the number of gpus to use
            future = run_eval.options(num_gpus=num_gpus).remote(_args)
            # future = run_eval.remote(_args)
            futures.append(future)

    responses = ray.get(futures)
    # for resp in responses:
    #     fpath, results = resp
    #     with open(fpath, "wt", encoding='utf-8') as f:
    #         json.dump(results, f, indent=2)
    return responses<|MERGE_RESOLUTION|>--- conflicted
+++ resolved
@@ -14,11 +14,7 @@
     2500: 2,  # 2x 11GB GPU
     3500: 2,  # 2x 11GB GPU
     6500: 4,  # 3x 11GB GPU
-<<<<<<< HEAD
-    7500: 4,  # 3x 11GB GPU
-=======
     7500: 4,  # 4x 11GB GPU
->>>>>>> e5532e8b
     11500: 8,  # 8x 11GB GPUs
     13000: 8,  # 8x 11GB GPUs
     20000: 4,  # 4x 24GB GPUs
